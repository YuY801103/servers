--- conflicted
+++ resolved
@@ -347,13 +347,8 @@
         "-y",
         "@modelcontextprotocol/server-github"
       ],
-<<<<<<< HEAD
       "env": {
-         "GITHUB_PERSONAL_ACCESS_TOKEN": "<YOUR_TOKEN>"
-=======
-       "env": {
         "GITHUB_PERSONAL_ACCESS_TOKEN": "<YOUR_TOKEN>"
->>>>>>> 861a51c3
       }
     }
   }

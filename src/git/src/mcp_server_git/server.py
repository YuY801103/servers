--- conflicted
+++ resolved
@@ -274,16 +274,12 @@
             Tool(
                 name=GitTools.INIT,
                 description="Initialize a new Git repository",
-<<<<<<< HEAD
-                inputSchema=GitInit.schema(),
+                inputSchema=GitInit.model_json_schema(),
             ),
             Tool(
                 name=GitTools.BRANCH,
                 description="List Git branches",
-                inputSchema=GitBranch.schema(),
-=======
-                inputSchema=GitInit.model_json_schema(),
->>>>>>> 531c1fe2
+                inputSchema=GitBranch.model_json_schema(),
             )
         ]
 
